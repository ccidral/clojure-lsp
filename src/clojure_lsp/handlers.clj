--- conflicted
+++ resolved
@@ -18,12 +18,8 @@
     [clojure-lsp.producer :as producer]
     [clojure-lsp.shared :as shared]
     [clojure.core.async :as async]
-<<<<<<< HEAD
     [clojure.pprint :as pprint]
     [clojure.set :as set]
-=======
-    [clojure.pprint :as pp]
->>>>>>> 7016f365
     [clojure.string :as string]
     [clojure.tools.logging :as log]
     [medley.core :as medley]
@@ -66,36 +62,6 @@
        "."
        (name file-type)))
 
-<<<<<<< HEAD
-(defn did-open [uri text]
-  (when-let [new-ns (and (string/blank? text)
-                         (uri->namespace uri))]
-    (when (get-in @db/db [:settings :auto-add-ns-to-new-files?] true)
-      (let [new-text (format "(ns %s)" new-ns)
-            changes [{:text-document {:version (get-in @db/db [:documents uri :v] 0) :uri uri}
-                      :edits [{:range (shared/->range {:row 1 :end-row 1 :col 1 :end-col 1})
-                               :new-text new-text}]}]]
-        (async/put! db/edits-chan (f.refactor/client-changes changes)))))
-  (when-let [result (crawler/run-kondo-on-text! text uri)]
-    (swap! db/db (fn [state-db]
-                   (-> state-db
-                       (assoc-in [:documents uri] {:v 0 :text text})
-                       (crawler/update-analysis uri (:analysis result)))))
-    (f.diagnostic/notify uri result))
-  nil)
-
-(defn did-change [uri text version]
-  ;; Ensure we are only accepting newer changes
-  (loop [state-db @db/db]
-    (when (> version (get-in state-db [:documents uri :v] -1))
-      (when-let [result (crawler/run-kondo-on-text! text uri)]
-
-        (if (compare-and-set! db/db state-db (-> state-db
-                                                 (assoc-in [:documents uri] {:v version :text text})
-                                                 (crawler/update-analysis uri (:analysis result))))
-          (f.diagnostic/notify uri result)
-          (recur @db/db))))))
-=======
 (defn did-open [{:keys [textDocument]}]
   (let [uri (-> textDocument :uri URLDecoder/decode)
         text (:text textDocument)]
@@ -103,18 +69,29 @@
                            (uri->namespace uri))]
       (when (get-in @db/db [:settings :auto-add-ns-to-new-files?] true)
         (let [new-text (format "(ns %s)" new-ns)
-              changes  [{:text-document {:version (get-in @db/db [:documents uri :v] 0) :uri uri}
-                         :edits         [{:range    (shared/->range {:row 1 :end-row 1 :col 1 :end-col 1})
-                                          :new-text new-text}]}]]
+              changes [{:text-document {:version (get-in @db/db [:documents uri :v] 0) :uri uri}
+                        :edits [{:range (shared/->range {:row 1 :end-row 1 :col 1 :end-col 1})
+                                 :new-text new-text}]}]]
           (async/put! db/edits-chan (f.refactor/client-changes changes)))))
-
-    (when-let [references (f.references/safe-find-references uri text)]
+    (when-let [result (crawler/run-kondo-on-text! text uri)]
       (swap! db/db (fn [state-db]
                      (-> state-db
                          (assoc-in [:documents uri] {:v 0 :text text})
-                         (assoc-in [:file-envs uri] references)))))
-    text))
->>>>>>> 7016f365
+                         (crawler/update-analysis uri (:analysis result)))))
+      (f.diagnostic/notify uri result)))
+  nil)
+
+(defn did-change [uri text version]
+  ;; Ensure we are only accepting newer changes
+  (loop [state-db @db/db]
+    (when (> version (get-in state-db [:documents uri :v] -1))
+      (when-let [result (crawler/run-kondo-on-text! text uri)]
+
+        (if (compare-and-set! db/db state-db (-> state-db
+                                                 (assoc-in [:documents uri] {:v version :text text})
+                                                 (crawler/update-analysis uri (:analysis result))))
+          (f.diagnostic/notify uri result)
+          (recur @db/db))))))
 
 (defn initialize [project-root client-capabilities client-settings]
   (when project-root
@@ -145,44 +122,14 @@
     (f.completion/resolve-item label data file-envs)))
 
 (defn references [{:keys [textDocument position context]}]
-  (let [file-envs (:file-envs @db/db)
-        local-env (get file-envs textDocument)
-        row (-> position :line inc)
+  (let [row (-> position :line inc)
         col (-> position :character inc)]
-    (cond->> (f.references/reference-usages textDocument row col)
-
-      (:includeDeclaration context)
-      (into [(or (second (f.definition/definition-usage textDocument row col))
-                 {:uri textDocument
-                  :usage (f.references/find-under-cursor row col local-env (shared/uri->file-type textDocument))})])
-
-<<<<<<< HEAD
-(defn references [doc-id line column]
-  (mapv (fn [reference]
-          {:uri (shared/filename->uri (:filename reference)) :range (shared/->range reference)})
-        (q/find-references-from-cursor (:analysis @db/db) (shared/uri->filename doc-id) line column true)))
-
-(defn did-close [uri]
-  (swap! db/db #(update % :documents dissoc uri)))
-=======
-      :always
-      (mapv (fn [{:keys [uri usage]}]
-              {:uri uri :range (shared/->range usage)})))))
+    (mapv (fn [reference]
+            {:uri (shared/filename->uri (:filename reference)) :range (shared/->range reference)})
+          (q/find-references-from-cursor (:analysis @db/db) (shared/uri->filename textDocument) row col (:includeDeclaration context)))))
 
 (defn did-close [{:keys [textDocument]}]
-  (swap! db/db #(-> %
-                    (update :documents dissoc textDocument))))
-
-(defn did-change [uri text version]
-  ;; Ensure we are only accepting newer changes
-  (loop [state-db @db/db]
-    (when (> version (get-in state-db [:documents uri :v] -1))
-      (when-let [references (f.references/safe-find-references uri text)]
-        (when-not (compare-and-set! db/db state-db (-> state-db
-                                                       (assoc-in [:documents uri] {:v version :text text})
-                                                       (assoc-in [:file-envs uri] references)))
-          (recur @db/db))))))
->>>>>>> 7016f365
+  (swap! db/db #(update % :documents dissoc textDocument)))
 
 (defn ^:private rename-alias [doc-id local-env cursor-usage cursor-name replacement]
   (for [{u-str :str :as usage} local-env
@@ -205,9 +152,10 @@
      :new-text (str u-prefix u-ns (when u-ns "/") replacement)
      :text-document {:version version :uri doc-id}}))
 
-<<<<<<< HEAD
-(defn rename [doc-id line column new-name]
-  (let [references (q/find-references-from-cursor (:analysis @db/db) (shared/uri->filename doc-id) line column true)
+(defn rename [{:keys [textDocument position newName]}]
+  (let [row (-> position :line inc)
+        col (-> position :character inc)
+        references (q/find-references-from-cursor (:analysis @db/db) (shared/uri->filename textDocument) row col true)
         definition (first (filter (comp #{:locals :var-definitions :namespace-definitions} :bucket) references))
         can-rename? (and (not= :namespace-definitions (:bucket definition))
                          (string/starts-with? (:filename definition) (get-in @db/db [:project-settings :source-paths])))]
@@ -218,7 +166,7 @@
                               ref-doc-id (shared/filename->uri (:filename r))
                               version (get-in @db/db [:documents ref-doc-id :v] 0)]
                           {:range (shared/->range (assoc r :name-col name-start))
-                           :new-text new-name
+                           :new-text newName
                            :text-document {:version version :uri ref-doc-id}}))
                       references)
             doc-changes (->> changes
@@ -231,12 +179,6 @@
         (f.refactor/client-changes doc-changes))))
   #_
   (let [file-envs (:file-envs @db/db)
-=======
-(defn rename [{:keys [textDocument position newName]}]
-  (let [row (-> position :line inc)
-        col (-> position :character inc)
-        file-envs (:file-envs @db/db)
->>>>>>> 7016f365
         project-root (:project-root @db/db)
         local-env (get file-envs textDocument)
         file-type (shared/uri->file-type textDocument)
@@ -269,13 +211,14 @@
                                                  :new-uri new-uri}])))
           (f.refactor/client-changes doc-changes))))))
 
-<<<<<<< HEAD
-(defn definition [doc-id line column]
-  (when-let [d (q/find-definition-from-cursor (:analysis @db/db) (shared/uri->filename doc-id) line column)]
-    {:uri (shared/filename->uri (:filename d)) :range (shared/->range d) :str (:str d)}))
-
-(defn document-symbol [doc-id]
-  (let [local-analysis (get-in @db/db [:analysis (shared/uri->filename doc-id)])]
+(defn definition [{:keys [textDocument position]}]
+  (let [[line column] (shared/position->line-column position)]
+    (when-let [d (q/find-definition-from-cursor (:analysis @db/db) (shared/uri->filename textDocument) line column)]
+      {:uri (shared/filename->uri (:filename d))
+       :range (shared/->range d)})))
+
+(defn document-symbol [{:keys [textDocument]}]
+  (let [local-analysis (get-in @db/db [:analysis (shared/uri->filename textDocument)])]
     ;; TODO what is children? why group by namespace before?
     (->> local-analysis
          (filter (every-pred (complement :private)
@@ -286,29 +229,15 @@
                   :range (shared/->range e)
                   :select-range (shared/->range e)})))))
 
-(defn document-highlight [doc-id line column]
-  (let [filename (shared/uri->filename doc-id)
+(defn document-highlight [{:keys [textDocument position]}]
+  (let [line (-> position :line inc)
+        column (-> position :character inc)
+        filename (shared/uri->filename textDocument)
         scoped-analysis (select-keys (:analysis @db/db) [filename])
         references (q/find-references-from-cursor scoped-analysis filename line column true)]
     (mapv (fn [reference]
             {:range (shared/->range reference)})
           references)))
-=======
-(defn definition [{:keys [textDocument position]}]
-  (let [row (-> position :line inc)
-        col (-> position :character inc)
-        [cursor {:keys [uri usage]}] (f.definition/definition-usage textDocument row col)]
-    (log/info "Finding definition" textDocument "row" row "col" col "cursor" (:sym cursor))
-    (if (:sym cursor)
-      (if usage
-        {:uri uri :range (shared/->range usage) :str (:str usage)}
-        (log/warn "Could not find definition for element under cursor, I think your cursor is:" (pr-str (:str cursor)) "qualified as:" (pr-str (:sym cursor))))
-      (let [file-envs (:file-envs @db/db)
-            local-env (get file-envs textDocument)
-            file-type (shared/uri->file-type textDocument)]
-        (if-let [next-stuff (f.references/find-after-cursor row col local-env file-type)]
-          (log/warn "Could not find element under cursor, next three known elements are:" (string/join ", " (map (comp pr-str :str) next-stuff)))
-          (log/warn "Could not find element under cursor, there are no known elements after this position."))))))
 
 (defn file-env-entry->document-symbol [[e kind]]
   (let [{n :str :keys [row col end-row end-col sym]} e
@@ -349,7 +278,6 @@
         sym (:sym cursor)]
     (into [] (comp (filter #(= (:sym %) sym))
                    (map file-env-entry->document-highlight)) local-env)))
->>>>>>> 7016f365
 
 (defn file-env-entry->workspace-symbol [uri [e kind]]
   (let [{:keys [row col end-row end-col sym]} e
@@ -374,19 +302,6 @@
            (sort-by :name)))
     []))
 
-<<<<<<< HEAD
-(defn refactor [doc-id line column refactoring args]
-  (let [;; TODO Instead of v=0 should I send a change AND a document change
-        {:keys [v text] :or {v 0}} (get-in @db/db [:documents doc-id])
-        loc (parser/loc-at-pos text line column)]
-    (f.refactor/call-refactor {:refactoring (keyword refactoring)
-                               :loc loc
-                               :uri doc-id
-                               :row line
-                               :col column
-                               :args args
-                               :version v})))
-
 (defn server-info []
   (let [db @db/db
         server-version (version/get-version "clojure-lsp" "clojure-lsp")]
@@ -397,36 +312,13 @@
                                             :port (:port db)
                                             :version server-version}))}))
 
-(defn hover [doc-id line column]
-  (let [filename (shared/uri->filename doc-id)
-        ana (:analysis @db/db)
-        element (q/find-element-under-cursor ana filename line column)
-        definition (when element (q/find-definition ana element))]
-    (cond
-      definition
-      {:contents (f.hover/hover-documentation definition)}
-
-      element
-      {:contents (f.hover/hover-documentation element)}
-
-      :else
-=======
 (defn ^:private cursor-info [[doc-id line character]]
-  (let [file-envs (:file-envs @db/db)
-        local-env (get file-envs doc-id)
-        cursor (f.references/find-under-cursor (inc line) (inc character) local-env (shared/uri->file-type doc-id))]
+  (let [analysis (:analysis @db/db)
+        element (q/find-element-under-cursor analysis (shared/uri->filename doc-id) (inc line) (inc character))
+        definition (when element (q/find-definition analysis element))]
     {:type    :info
-     :message (with-out-str (pp/pprint cursor))}))
-
-(defn ^:private server-info []
-  (let [db             @db/db
-        server-version (version/get-version "clojure-lsp" "clojure-lsp")]
-    {:type    :info
-     :message (with-out-str (pp/pprint {:project-root     (:project-root db)
-                                        :project-settings (:project-settings db)
-                                        :client-settings  (:client-settings db)
-                                        :port             (:port db)
-                                        :version          server-version}))}))
+     :message (with-out-str (pprint/pprint {:element element
+                                            :definition definition}))}))
 
 (defn ^:private refactor [refactoring [doc-id line character args]]
   (let [row                        (inc (int line))
@@ -455,19 +347,19 @@
       (producer/workspace-apply-edit result))))
 
 (defn hover [{:keys [textDocument position]}]
-  (let [row (-> position :line inc)
-        col (-> position :character inc)
-        file-envs (:file-envs @db/db)
-        local-env (get file-envs textDocument)
-        cursor (f.references/find-under-cursor row col local-env (shared/uri->file-type textDocument))
-        [content-format] (get-in @db/db [:client-capabilities :text-document :hover :content-format])
-        docs (f.hover/hover-documentation (-> cursor :sym str) file-envs)]
-    (if cursor
-      {:range (shared/->range cursor)
-       :contents (if (= content-format "markdown")
-                   docs
-                   [docs])}
->>>>>>> 7016f365
+  (let [[line column] (shared/position->line-column position)
+        filename (shared/uri->filename textDocument)
+        ana (:analysis @db/db)
+        element (q/find-element-under-cursor ana filename line column)
+        definition (when element (q/find-definition ana element))]
+    (cond
+      definition
+      {:contents (f.hover/hover-documentation definition)}
+
+      element
+      {:contents (f.hover/hover-documentation element)}
+
+      :else
       {:contents []})))
 
 (defn formatting [{:keys [textDocument]}]
@@ -511,12 +403,7 @@
                        (update :file-envs #(apply dissoc % uris)))))))
 
 (defn code-actions
-<<<<<<< HEAD
-  [doc-id diagnostics line character]
-  []
-=======
   [{:keys [range context textDocument]}]
->>>>>>> 7016f365
   (let [db @db/db
         diagnostics (-> context :diagnostics)
         line (-> range :start :line)
@@ -532,14 +419,9 @@
     (f.code-actions/resolve-code-action action zloc)))
 
 (defn code-lens
-<<<<<<< HEAD
-  [doc-id]
-  (let [usages (get-in @db/db [:file-envs doc-id])]
-=======
   [{:keys [textDocument]}]
   (let [db     @db/db
         usages (get-in db [:file-envs textDocument])]
->>>>>>> 7016f365
     (->> usages
          (filter (fn [{:keys [tags]}]
                    (and (contains? tags :declare)
@@ -547,11 +429,10 @@
                         (not (contains? tags :param)))))
          (map (fn [usage]
                 {:range (shared/->range usage)
-<<<<<<< HEAD
-                 :data [doc-id (:row usage) (:col usage)]})))))
+                 :data  [textDocument (:row usage) (:col usage)]})))))
 
 (defn code-lens-resolve
-  [range [doc-id row col]]
+  [{[doc-id row col] :data range :range}]
   (let [references (q/find-references-from-cursor (:analysis @db/db) (shared/uri->filename doc-id) row col false)]
     {:range range
      :command {:title (-> references
@@ -559,19 +440,6 @@
                         (str " references"))
                :command "code-lens-references"
                :arguments [doc-id row col]}}))
-=======
-                 :data  [textDocument (:row usage) (:col usage)]})))))
-
-(defn code-lens-resolve
-  [{[doc-id row col] :data range :range}]
-  {:range   range
-   :command {:title   (-> doc-id
-                          (f.references/reference-usages row col)
-                          count
-                          (str " references"))
-             :command "code-lens-references"
-             :arguments [doc-id row col]}})
->>>>>>> 7016f365
 
 (defn semantic-tokens-full
   [{:keys [textDocument]}]
