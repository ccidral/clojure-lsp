--- conflicted
+++ resolved
@@ -139,7 +139,6 @@
 (deftest test-find-diagnostics
   (testing "wrong arity"
     (testing "for argument destructuring"
-<<<<<<< HEAD
       (let [code "(defn foo ([x] x) ([x y] (x y)))
                   (defn bar [y & rest] ((foo y y y) (bar rest)))
                   (defn baz [{x :x y :y :as long}
@@ -172,25 +171,31 @@
                   (defn bar [] :bar)
                   (defn baz [arg & rest] (apply arg rest))
                   (->> :test
+                       (foo)
+                       (foo 1)
+                       (bar))
+                  (-> 1
+                      (baz)
+                      (->> (baz)
+                           (foo 1 2))
+                      (baz :p :q :r)
+                      bar)
+                  (cond-> 0
+                    int? (bar :a :b)
+                    false (foo)
+                    :else (baz 3))
+                  (doto 1
                     (foo)
                     (foo 1)
-                    (bar))
-                  (-> 1
-                    (baz)
-                    (->> (baz)
-                         (foo 1 2))
-                    (baz :p :q :r)
-                    bar)
-                  (cond-> 0
-                   int? (bar :a :b)
-                   false (foo)
-                   :else (baz 3))"]
+                    (bar))"]
         (reset! db/db {:file-envs {"file://a.clj" (parser/find-usages code :clj {})}})
         (let [usages (crawler/find-diagnostics #{} "file://a.clj" code (get-in @db/db [:file-envs "file://a.clj"]))]
           (is (= ["No overload foo for 2 arguments"
                   "No overload bar for 1 argument"
                   "No overload bar for 1 argument"
-                  "No overload bar for 3 arguments"]
+                  "No overload bar for 3 arguments"
+                  "No overload bar for 2 arguments"
+                  "No overload bar for 1 arguments"]
                  (map :message usages))))))
     (testing "with annotations"
       (let [code "(defn foo {:added \"1.0\"} [x] (inc x))
@@ -230,100 +235,6 @@
           (is (= ["No overload foo for 0 arguments"
                   "No overload foo for 1 argument"]
                  (map :message usages))))))
-=======
-      (reset! db/db {:file-envs {"file://a.clj" (parser/find-usages "(defn foo ([x] x) ([x y] (x y)))
-                                                                     (defn bar [y & rest] ((foo y y y) (bar rest)))
-                                                                     (defn baz [{x :x y :y :as long}
-                                                                                {:keys [k v] :as short}
-                                                                                [_ a b]]
-                                                                       (x y k v a b long short))
-                                                                     (baz :broken :brokken [nil :ok :okay])
-                                                                     (baz {bar baz foo :no?})
-                                                                     (bar)
-                                                                     (bar {:a [:b]})
-                                                                     (bar :one-fish :two-fish :red-fish :blue-fish)
-                                                                     [foo]
-                                                                     {foo 1 2 3}
-                                                                     [foo 1 (foo 5 6 7)]
-                                                                     (foo)
-                                                                     (foo 1)
-                                                                     (foo 1 ['a 'b])
-                                                                     (foo 1 2 3 {:k 1 :v 2})" :clj {})}})
-      (let [usages (crawler/find-diagnostics #{} "file://a.clj" (get-in @db/db [:file-envs "file://a.clj"]))]
-        (is (= ["No overload for 'foo' with 3 arguments"
-                "No overload for 'baz' with 1 argument"
-                "No overload for 'bar' with 0 arguments"
-                "No overload for 'foo' with 3 arguments"
-                "No overload for 'foo' with 0 arguments"
-                "No overload for 'foo' with 4 arguments"]
-               (map :message usages)))))
-    (testing "for threading macros and doto"
-      (reset! db/db {:file-envs {"file://a.clj" (parser/find-usages "(defn foo ([x] x) ([x y z] (z x y)))
-                                                                     (defn bar [] :bar)
-                                                                     (defn baz [arg & rest] (apply arg rest))
-                                                                     (->> :test
-                                                                       (foo)
-                                                                       (foo 1)
-                                                                       (bar))
-                                                                     (-> 1
-                                                                       (baz)
-                                                                       (->> (baz)
-                                                                            (foo 1 2))
-                                                                       (baz :p :q :r)
-                                                                       bar)
-                                                                     (cond-> 0
-                                                                      int? (bar :a :b)
-                                                                      false (foo)
-                                                                      :else (baz 3))
-                                                                     (doto 1
-                                                                       (foo)
-                                                                       (foo 1)
-                                                                       (bar))" :clj {})}})
-      (let [usages (crawler/find-diagnostics #{} "file://a.clj" (get-in @db/db [:file-envs "file://a.clj"]))]
-        (is (= ["No overload for 'foo' with 2 arguments"
-                "No overload for 'bar' with 1 argument"
-                "No overload for 'bar' with 1 argument"
-                "No overload for 'bar' with 3 arguments"
-                "No overload for 'foo' with 2 arguments"
-                "No overload for 'bar' with 1 argument"]
-               (map :message usages)))))
-    (testing "with annotations"
-      (reset! db/db {:file-envs {"file://a.clj" (parser/find-usages "(defn foo {:added \"1.0\"} [x] (inc x))
-                                                                     (defn ^:private bar ^String [^Class x & rest] (str x rest))
-                                                                     (foo foo)
-                                                                     (foo foo foo)
-                                                                     (bar :a)
-                                                                     (bar :a :b)" :clj {})}})
-      (let [usages (crawler/find-diagnostics #{} "file://a.clj" (get-in @db/db [:file-envs "file://a.clj"]))]
-        (is (= ["No overload for 'foo' with 2 arguments"]
-               (map :message usages)))))
-    (testing "for meta arglists"
-      (reset! db/db {:file-envs {"file://a.clj" (parser/find-usages "(def
-                                                                       ^{:doc \"Don't use this\"
-                                                                         :arglists '([z])
-                                                                         :added \"1.17\"
-                                                                         :static true}
-                                                                       foo nil)
-                                                                     (foo)
-                                                                     (foo (foo :a :b))" :clj {})}})
-      (let [usages (crawler/find-diagnostics #{} "file://a.clj" (get-in @db/db [:file-envs "file://a.clj"]))]
-        (is (= ["No overload for 'foo' with 0 arguments"
-                "No overload for 'foo' with 2 arguments"]
-               (map :message usages)))))
-    (testing "for schema defs"
-      (reset! db/db {:file-envs {"file://a.clj" (parser/find-usages "(ns user (:require [schema.core :as s]))
-                                                                     (s/defn foo :- s/Str
-                                                                       [x :- Long y :- Long]
-                                                                       (str x y))
-                                                                     (foo)
-                                                                     (foo 1 2)
-                                                                     (foo 1)" :clj {})}})
-      (let [usages (crawler/find-diagnostics #{} "file://a.clj" (get-in @db/db [:file-envs "file://a.clj"]))]
-        (is (= ["Unused namespace: user"
-                "No overload for 'foo' with 0 arguments"
-                "No overload for 'foo' with 1 argument"]
-               (map :message usages)))))
->>>>>>> 2ced4b1f
     (testing "for ignore-arity? macros"
       (let [code "(ns user (:require [schema.core :as s])) (s/defn foo [x :- int?] x) (foo 1 2 3)"
             usages (parser/find-usages code :clj
